--- conflicted
+++ resolved
@@ -223,13 +223,8 @@
     @Override
     public WriteResult insert(final List<DBObject> documents, final WriteConcern aWriteConcern) {
         final MongoInsert<DBObject> mongoInsert = new MongoInsert<DBObject>(documents)
-<<<<<<< HEAD
-                .writeConcern(writeConcern.toNew());
-        return insert(mongoInsert, codec);
-=======
                 .writeConcern(aWriteConcern.toNew());
-        return new WriteResult(insertInternal(mongoInsert, serializer), aWriteConcern);
->>>>>>> 7c9c613f
+        return new WriteResult(insertInternal(mongoInsert, codec), aWriteConcern);
     }
 
     /**
@@ -260,13 +255,8 @@
      * @throws MongoException if the operation fails
      */
     @Override
-<<<<<<< HEAD
-    public WriteResult insert(final List<DBObject> documents, final WriteConcern writeConcern, final DBEncoder encoder) {
-        final Codec<DBObject> codec;
-        //TODO: Is this really how it should work?
-=======
     public WriteResult insert(final List<DBObject> documents, final WriteConcern aWriteConcern, final DBEncoder encoder) {
-        final Serializer<DBObject> serializer = toDBObjectSerializer(encoder);
+        final Codec<DBObject> serializer = toDBObjectSerializer(encoder);
 
         final MongoInsert<DBObject> mongoInsert = new MongoInsert<DBObject>(documents)
                 .writeConcern(this.writeConcern.toNew());
@@ -275,7 +265,6 @@
 
     private Serializer<DBObject> toDBObjectSerializer(DBEncoder encoder) {
         Serializer<DBObject> serializer;
->>>>>>> 7c9c613f
         if (encoder != null) {
             codec = new DBEncoderDecoderCodec(encoder, null, null, null);
         } else if (encoderFactory != null) {
@@ -283,25 +272,12 @@
         } else {
             codec = this.codec;
         }
-<<<<<<< HEAD
-
-        final MongoInsert<DBObject> mongoInsert = new MongoInsert<DBObject>(documents)
-                .writeConcern(this.writeConcern.toNew());
-        return insert(mongoInsert, codec);
-    }
-
-    private WriteResult insert(final MongoInsert<DBObject> mongoInsert, Codec<DBObject> codec) {
-        try {
-            final org.mongodb.result.WriteResult result = getConnector().insert(getNamespace(), mongoInsert, codec);
-            return new WriteResult(result, writeConcern);
-=======
         return serializer;
     }
 
     private org.mongodb.result.WriteResult insertInternal(final MongoInsert<DBObject> mongoInsert, Serializer<DBObject> serializer) {
         try {
             return getConnector().insert(getNamespace(), mongoInsert, serializer);
->>>>>>> 7c9c613f
         } catch (MongoDuplicateKeyException e) {
             throw new MongoException.DuplicateKey(e);
         }
@@ -392,13 +368,7 @@
 
     private org.mongodb.result.WriteResult updateInternal(MongoUpdate mongoUpdate) {
         try {
-<<<<<<< HEAD
-            final org.mongodb.result.WriteResult result =
-                    getConnector().update(getNamespace(), mongoUpdate, documentCodec);
-            return new WriteResult(result, writeConcern);
-=======
             return  getConnector().update(getNamespace(), mongoUpdate, documentSerializer);
->>>>>>> 7c9c613f
         } catch (org.mongodb.MongoException e) {
             throw new MongoException(e);
         }
@@ -1295,19 +1265,7 @@
     @Override
     public void createIndex(final DBObject keys, final DBObject options, final DBEncoder encoder) {
 
-<<<<<<< HEAD
-        final Codec<DBObject> codec;
-        if (encoder != null) {
-            codec = new DBEncoderDecoderCodec(encoder, null, null, null);
-        } else if (encoderFactory != null) {
-            codec = new DBEncoderDecoderCodec(encoderFactory.create(), null, null, null);
-        } else {
-            codec = this.codec;
-        }
-
-=======
         final Serializer<DBObject> serializer = toDBObjectSerializer(encoder);
->>>>>>> 7c9c613f
         final Document indexDetails = toIndexDetailsDocument(keys, options);
 
         final MongoInsert<DBObject> insertIndexOperation = new MongoInsert<DBObject>(toDBObject(indexDetails));
@@ -1732,8 +1690,8 @@
         return new MongoNamespace(getDB().getName(), getName());
     }
 
-    Codec<Document> getDocumentCodec() {
-        return documentCodec;
+    Serializer<Document> getDocumentSerializer() {
+        return documentSerializer;
     }
 
     Bytes.OptionHolder getOptionHolder() {
