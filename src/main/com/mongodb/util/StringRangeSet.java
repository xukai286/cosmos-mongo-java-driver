--- conflicted
+++ resolved
@@ -20,7 +20,6 @@
 import java.util.Set;
 
 public class StringRangeSet implements Set<String> {
-<<<<<<< HEAD
 
     private final int size;
     
@@ -44,19 +43,16 @@
 
             int index = 0;
 
-            @Override
             public boolean hasNext() {
                 return index < size;
             }
 
-            @Override
             public String next() {
                 if (index < NUMSTR_LEN)
                     return NUMSTRS[index++];
                 return String.valueOf(index++);
             }
-
-            @Override
+            
             public void remove() {
                 throw new UnsupportedOperationException();
             }
@@ -90,30 +86,6 @@
             if (!contains(o)) {
                 return false;
             }
-=======
-  private final int size;
-  public StringRangeSet(int size){
-    this.size = size;
-  }
-  public int size(){
-      return size;
-  }
-
-  public Iterator<String> iterator(){
-      return new Iterator<String>(){
-        int index = 0;
-
-        public boolean hasNext() {
-          return index < size;
-        }
-
-        public String next() {
-          return String.valueOf(index++);
-        }
-
-        public void remove() {
-          throw new UnsupportedOperationException();
->>>>>>> d7540e3b
         }
         return true;
     }
